param (
    [string[]]
    $Task = 'Default'
)

if ($env:APPVEYOR_REPO_BRANCH -eq 'master' -and -not $env:APPVEYOR_PULL_REQUEST_NUMBER) {
    $Task = 'Deploy'
}

# Grab nuget bits, set build variables, start build.
Get-PackageProvider -Name NuGet -ForceBootstrap > $null

<<<<<<< HEAD
Install-Module -Name Psake, PSDeploy, BuildHelpers -Force -Scope CurrentUser
Install-Module -Name Pester -Force -SkipPublisherCheck -Scope CurrentUser
=======
>>>>>>> f363efa1
Import-Module -Name Psake, BuildHelpers

Set-BuildEnvironment

Invoke-Psake -BuildFile "$PSScriptRoot\psake.ps1" -TaskList $Task -NoLogo

exit ([int](-not $Psake.Build_Success))<|MERGE_RESOLUTION|>--- conflicted
+++ resolved
@@ -10,11 +10,6 @@
 # Grab nuget bits, set build variables, start build.
 Get-PackageProvider -Name NuGet -ForceBootstrap > $null
 
-<<<<<<< HEAD
-Install-Module -Name Psake, PSDeploy, BuildHelpers -Force -Scope CurrentUser
-Install-Module -Name Pester -Force -SkipPublisherCheck -Scope CurrentUser
-=======
->>>>>>> f363efa1
 Import-Module -Name Psake, BuildHelpers
 
 Set-BuildEnvironment
